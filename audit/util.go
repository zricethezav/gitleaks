package audit

import (
	"fmt"
	"math"
	"path/filepath"
	"regexp"
	"runtime"
	"strings"
	"time"

	"github.com/zricethezav/gitleaks/v3/config"
	"github.com/zricethezav/gitleaks/v3/manager"

	log "github.com/sirupsen/logrus"
	"gopkg.in/src-d/go-git.v4"
	"gopkg.in/src-d/go-git.v4/plumbing"
	fdiff "gopkg.in/src-d/go-git.v4/plumbing/format/diff"
	"gopkg.in/src-d/go-git.v4/plumbing/object"
)

// Inspect patch accepts a patch, commit, and repo. If the patches contains files that are
// binary, then gitleaks will skip auditing that file OR if a file is matched on
// whitelisted files set in the configuration. If a global rule for files is defined and a filename
// matches said global rule, then a leak is sent to the manager.
// After that, file chunks are created which are then inspected by InspectString()
func inspectPatch(patch *object.Patch, c *object.Commit, repo *Repo) {
	for _, f := range patch.FilePatches() {
		if repo.timeoutReached() {
			return
		}
		if f.IsBinary() {
			continue
		}
		for _, chunk := range f.Chunks() {
			if chunk.Type() == fdiff.Delete || chunk.Type() == fdiff.Add {
				InspectFile(chunk.Content(), getFileFullPath(f), c, repo)
			}
		}
	}
}

// getFileName accepts a file patch and returns the filename
func getFileFullPath(f fdiff.FilePatch) string {
	fn := "???"
	from, to := f.Files()
	if from != nil {
		return from.Path()
	} else if to != nil {
		return to.Path()
	}

	return fn
}

// getFileName accepts a string with full path and returns only path
func getFilePath(fullpath string) string {
	return filepath.Dir(fullpath)
}

// getFileName accepts a string with full path and returns only filename
func getFileName(fullpath string) string {
	return filepath.Base(fullpath)
}

// aws_access_key_id='AKIAIO5FODNN7EXAMPLE',
// trippedEntropy checks if a given capture group or offender falls in between entropy ranges
// supplied by a custom gitleaks configuration. Gitleaks do not check entropy by default.
func trippedEntropy(groups []string, rule config.Rule) bool {
	for _, e := range rule.Entropies {
		if len(groups) > e.Group {
			entropy := shannonEntropy(groups[e.Group])
			if entropy >= e.Min && entropy <= e.Max {
				return true
			}
		}
	}
	return false
}

// getShannonEntropy https://en.wiktionary.org/wiki/Shannon_entropy
func shannonEntropy(data string) (entropy float64) {
	if data == "" {
		return 0
	}

	charCounts := make(map[rune]int)
	for _, char := range data {
		charCounts[char]++
	}

	invLength := 1.0 / float64(len(data))
	for _, count := range charCounts {
		freq := float64(count) * invLength
		entropy -= freq * math.Log2(freq)
	}

	return entropy
}

<<<<<<< HEAD
// Checks if the given rule has a regex
=======
// aws_access_key_id='AKIAIO5FODNN7EXAMPLE',
// trippedEntropy checks if a given groups or offender falls in between entropy ranges
// supplied by a custom gitleaks configuration. Gitleaks do not check entropy by default.
func trippedEntropy(groups []string, rule config.Rule) bool {
	for _, e := range rule.Entropies {
		if len(groups) > e.Group {
			entropy := shannonEntropy(groups[e.Group])
			if entropy >= e.Min && entropy <= e.Max {
				return true
			}
		}
	}
	return false
}

>>>>>>> ee2d73c7
func ruleContainRegex(rule config.Rule) bool {
	if rule.Regex == nil {
		return false
	}
	if rule.Regex.String() == "" {
		return false
	}
	return true
}

<<<<<<< HEAD
// Checks if the given rule has a file name regex
func ruleContainFileNameRegex(rule config.Rule) bool {
	if rule.FileNameRegex == nil {
		return false
	}
	if rule.FileNameRegex.String() == "" {
		return false
	}
	return true
}

// Checks if the given rule has a file path regex
func ruleContainFilePathRegex(rule config.Rule) bool {
	if rule.FilePathRegex == nil {
		return false
	}
	if rule.FilePathRegex.String() == "" {
		return false
	}
	return true
}

func sendLeak(offender string, line string, filename string, rule config.Rule, c *object.Commit, repo *Repo) {
	if repo.Manager.Opts.Redact {
		line = strings.ReplaceAll(line, offender, "REDACTED")
		offender = "REDACTED"
	}

	repo.Manager.SendLeaks(manager.Leak{
		Line:     line,
		Offender: offender,
		Commit:   c.Hash.String(),
		Repo:     repo.Name,
		Message:  c.Message,
		Rule:     rule.Description,
		Author:   c.Author.Name,
		Email:    c.Author.Email,
		Date:     c.Author.When,
		Tags:     strings.Join(rule.Tags, ", "),
		File:     filename,
	})
}

// InspectFile accepts a file content, fullpath of file, commit and repo. If the file is
// binary OR if a file is matched on whitelisted files set in the configuration, then gitleaks
// will skip auditing that file. It will check first if rules apply to this file comparing filename
// and path to their respective rule regexes and inspect file content with inspectFileContents after.
func InspectFile(content string, fullpath string, c *object.Commit, repo *Repo) {

	filename := getFileName(fullpath)
	path := getFilePath(fullpath)

	// We want to check if there is a whitelist for this file
	if len(repo.config.Whitelist.Files) != 0 {
		for _, reFileName := range repo.config.Whitelist.Files {
			if fileMatched(filename, reFileName) {
				log.Debugf("whitelisted file found, skipping audit of file: %s", filename)
				return
			}
		}
	}

	// We want to check if there is a whitelist for this path
	if len(repo.config.Whitelist.Paths) != 0 {
		for _, reFilePath := range repo.config.Whitelist.Paths {
			if fileMatched(path, reFilePath) {
				log.Debugf("file in whitelisted path found, skipping audit of file: %s", filename)
				return
			}
=======
// InspectString accepts a string, commit object, repo, and filename. This function iterates over
// all the rules set by the gitleaks config. If the rule contains entropy checks then entropy will be checked first.
// Next, if the rule contains a regular expression then that will be checked.
func InspectString(content string, c *object.Commit, repo *Repo, filename string) {
	for _, rule := range repo.config.Rules {
		if rule.Regex.String() == "" {
			continue
		}

		if repo.timeoutReached() {
			return
>>>>>>> ee2d73c7
		}
	}

	for _, rule := range repo.config.Rules {
		start := time.Now()

		// For each rule we want to check filename whitelists
		if isFileNameWhiteListed(filename, rule.Whitelist) || isFilePathWhiteListed(path, rule.Whitelist) {
			continue
		}

<<<<<<< HEAD
		// If it has fileNameRegex and it doesnt match we continue to next rule
		if ruleContainFileNameRegex(rule) && !fileMatched(filename, rule.FileNameRegex) {
			continue
		}

		// If it has filePathRegex and it doesnt match we continue to next rule
		if ruleContainFilePathRegex(rule) && !fileMatched(path, rule.FilePathRegex) {
			continue
		}

		// If it doesnt contain a content regex then it is a filename regex match
		if !ruleContainRegex(rule) {
			sendLeak("Filename/path offender: "+filename, "N/A", fullpath, rule, c, repo)
		} else {
			//otherwise we check if it matches content regex
			inspectFileContents(content, fullpath, rule, c, repo)
=======
				line := content[start:end]
				offender := content[loc[0]:loc[1]]
				groups := rule.Regex.FindStringSubmatch(offender)

				if len(rule.Whitelist) != 0 {
					for _, wl := range rule.Whitelist {
						if wl.Regex.FindString(offender) != "" {
							goto NEXT
						}
					}
				}

				if len(rule.Entropies) != 0 {
					if trippedEntropy(groups, rule) {
						if repo.Manager.Opts.Redact {
							line = strings.ReplaceAll(line, offender, "REDACTED")
							offender = "REDACTED"
						}
						repo.Manager.SendLeaks(manager.Leak{
							Line:     line,
							Offender: offender,
							Commit:   c.Hash.String(),
							Repo:     repo.Name,
							Message:  c.Message,
							Rule:     rule.Description,
							Author:   c.Author.Name,
							Email:    c.Author.Email,
							Date:     c.Author.When,
							Tags:     strings.Join(rule.Tags, ", "),
							File:     filename,
						})
					}
				} else {
					if repo.Manager.Opts.Redact {
						line = strings.ReplaceAll(line, offender, "REDACTED")
						offender = "REDACTED"
					}
					repo.Manager.SendLeaks(manager.Leak{
						Line:     line,
						Offender: offender,
						Commit:   c.Hash.String(),
						Message:  c.Message,
						Repo:     repo.Name,
						Rule:     rule.Description,
						Author:   c.Author.Name,
						Email:    c.Author.Email,
						Date:     c.Author.When,
						Tags:     strings.Join(rule.Tags, ", "),
						File:     filename,
					})
				}
			}
>>>>>>> ee2d73c7
		}

		//	TODO should return filenameRegex if only file rule
		repo.Manager.RecordTime(manager.RegexTime{
			Time:  howLong(start),
			Regex: rule.Regex.String(),
		})
	}
}

// InspectString accepts a string, commit object, repo, and filename. This function iterates over
// all the rules set by the gitleaks config. If the rule contains entropy checks then entropy will be checked first.
// Next, if the rule contains a regular expression then that will be checked.
func inspectFileContents(content string, path string, rule config.Rule, c *object.Commit, repo *Repo) {
	locs := rule.Regex.FindAllIndex([]byte(content), -1)
	if len(locs) != 0 {
		for _, loc := range locs {
			start := loc[0]
			end := loc[1]
			for start != 0 && content[start] != '\n' {
				start = start - 1
			}
			if start != 0 {
				// skip newline
				start = start + 1
			}

			for end < len(content)-1 && content[end] != '\n' {
				end = end + 1
			}

			line := content[start:end]
			offender := content[loc[0]:loc[1]]
			groups := rule.Regex.FindStringSubmatch(offender)

			if isOffenderWhiteListed(offender, rule.Whitelist) {
				continue
			}

			if len(rule.Entropies) != 0 && !trippedEntropy(groups, rule) {
				continue
			}

			sendLeak(offender, line, path, rule, c, repo)
		}
	}
}

type commitInspector func(c *object.Commit, repo *Repo) error

// inspectCommit accepts a commit hash, repo, and commit inspecting function. A new commit
// object will be created from the hash which will be passed into either inspectCommitPatches
// or inspectFilesAtCommit depending on the options set.
func inspectCommit(hash string, repo *Repo, f commitInspector) error {
	h := plumbing.NewHash(hash)
	c, err := repo.CommitObject(h)
	if err != nil {
		return err
	}
	return f(c, repo)
}

// inspectCommitPatches accepts a commit object and a repo. This function is only called when the --commit=
// option has been set. That option tells gitleaks to look only at a single commit and check the contents
// of said commit. Similar to inspectPatch(), if the files contained in the commit are a binaries or if they are
// whitelisted then those files will be skipped.
func inspectCommitPatches(c *object.Commit, repo *Repo) error {
	if len(c.ParentHashes) == 0 {
		err := inspectFilesAtCommit(c, repo)
		if err != nil {
			return err
		}
	}

	return c.Parents().ForEach(func(parent *object.Commit) error {
		defer func() {
			if err := recover(); err != nil {
				// sometimes the patch generation will fail due to a known bug in
				// sergi's go-diff: https://github.com/sergi/go-diff/issues/89.
				// Once a fix has been merged I will remove this recover.
				return
			}
		}()
		if repo.timeoutReached() {
			return nil
		}
		start := time.Now()
		patch, err := c.Patch(parent)
		if err != nil {
			return fmt.Errorf("could not generate patch")
		}
		repo.Manager.RecordTime(manager.PatchTime(howLong(start)))
		inspectPatch(patch, c, repo)
		return nil
	})
}

// inspectFilesAtCommit accepts a commit object and a repo. This function is only called when the --files-at-commit=
// option has been set. That option tells gitleaks to look only at ALL the files at a commit and check the contents
// of said commit. Similar to inspectPatch(), if the files contained in the commit are a binaries or if they are
// whitelisted then those files will be skipped.
func inspectFilesAtCommit(c *object.Commit, repo *Repo) error {
	fIter, err := c.Files()
	if err != nil {
		return err
	}

	err = fIter.ForEach(func(f *object.File) error {
		bin, err := f.IsBinary()
		if bin || repo.timeoutReached() {
			return nil
		} else if err != nil {
			return err
		}

		content, err := f.Contents()
		if err != nil {
			return err
		}

		InspectFile(content, f.Name, c, repo)

		return nil
	})
	return err
}

// howManyThreads will return a number 1-GOMAXPROCS which is the number
// of goroutines that will spawn during gitleaks execution
func howManyThreads(threads int) int {
	maxThreads := runtime.GOMAXPROCS(0)
	if threads == 0 {
		return 1
	} else if threads > maxThreads {
		log.Warnf("%d threads set too high, setting to system max, %d", threads, maxThreads)
		return maxThreads
	}
	return threads
}

func isCommitWhiteListed(commitHash string, whitelistedCommits []string) bool {
	for _, hash := range whitelistedCommits {
		if commitHash == hash {
			return true
		}
	}
	return false
}

func isOffenderWhiteListed(offender string, whitelist []config.Whitelist) bool {
	if len(whitelist) != 0 {
		for _, wl := range whitelist {
			if wl.Regex.FindString(offender) != "" {
				return true
			}
		}
	}
	return false
}

func isFileNameWhiteListed(filename string, whitelist []config.Whitelist) bool {
	if len(whitelist) != 0 {
		for _, wl := range whitelist {
			if fileMatched(filename, wl.File) {
				return true
			}
		}
	}
	return false
}

func isFilePathWhiteListed(filepath string, whitelist []config.Whitelist) bool {
	if len(whitelist) != 0 {
		for _, wl := range whitelist {
			if fileMatched(filepath, wl.Path) {
				return true
			}
		}
	}
	return false
}

func fileMatched(f interface{}, re *regexp.Regexp) bool {
	if re == nil {
		return false
	}
	switch f.(type) {
	case nil:
		return false
	case string:
		if re.FindString(f.(string)) != "" {
			return true
		}
		return false
	case *object.File:
		if re.FindString(f.(*object.File).Name) != "" {
			return true
		}
		return false
	}
	return false
}

// getLogOptions determines what log options are used when iterating through commits.
// It is similar to `git log {branch}`. Default behavior is to log ALL branches so
// gitleaks gets the full git history.
func getLogOptions(repo *Repo) (*git.LogOptions, error) {
	var logOpts git.LogOptions
	if repo.Manager.Opts.CommitFrom != "" {
		logOpts.From = plumbing.NewHash(repo.Manager.Opts.CommitFrom)
	}
	if repo.Manager.Opts.Branch != "" {
		refs, err := repo.Storer.IterReferences()
		if err != nil {
			return nil, err
		}
		err = refs.ForEach(func(ref *plumbing.Reference) error {
			if ref.Name().IsTag() {
				return nil
			}
			// check heads first
			if ref.Name().String() == "refs/heads/"+repo.Manager.Opts.Branch {
				logOpts = git.LogOptions{
					From: ref.Hash(),
				}
				return nil
			} else if ref.Name().String() == "refs/remotes/origin/"+repo.Manager.Opts.Branch {
				logOpts = git.LogOptions{
					From: ref.Hash(),
				}
				return nil
			}
			return nil
		})
		if logOpts.From.IsZero() {
			return nil, fmt.Errorf("could not find branch %s", repo.Manager.Opts.Branch)
		}
		return &logOpts, nil
	}
	if !logOpts.From.IsZero() {
		return &logOpts, nil
	}
	return &git.LogOptions{All: true}, nil
}

// howLong accepts a time.Time object which is subtracted from time.Now() and
// converted to nanoseconds which is returned
func howLong(t time.Time) int64 {
	return time.Now().Sub(t).Nanoseconds()
}<|MERGE_RESOLUTION|>--- conflicted
+++ resolved
@@ -98,25 +98,8 @@
 	return entropy
 }
 
-<<<<<<< HEAD
+
 // Checks if the given rule has a regex
-=======
-// aws_access_key_id='AKIAIO5FODNN7EXAMPLE',
-// trippedEntropy checks if a given groups or offender falls in between entropy ranges
-// supplied by a custom gitleaks configuration. Gitleaks do not check entropy by default.
-func trippedEntropy(groups []string, rule config.Rule) bool {
-	for _, e := range rule.Entropies {
-		if len(groups) > e.Group {
-			entropy := shannonEntropy(groups[e.Group])
-			if entropy >= e.Min && entropy <= e.Max {
-				return true
-			}
-		}
-	}
-	return false
-}
-
->>>>>>> ee2d73c7
 func ruleContainRegex(rule config.Rule) bool {
 	if rule.Regex == nil {
 		return false
@@ -127,7 +110,6 @@
 	return true
 }
 
-<<<<<<< HEAD
 // Checks if the given rule has a file name regex
 func ruleContainFileNameRegex(rule config.Rule) bool {
 	if rule.FileNameRegex == nil {
@@ -197,19 +179,6 @@
 				log.Debugf("file in whitelisted path found, skipping audit of file: %s", filename)
 				return
 			}
-=======
-// InspectString accepts a string, commit object, repo, and filename. This function iterates over
-// all the rules set by the gitleaks config. If the rule contains entropy checks then entropy will be checked first.
-// Next, if the rule contains a regular expression then that will be checked.
-func InspectString(content string, c *object.Commit, repo *Repo, filename string) {
-	for _, rule := range repo.config.Rules {
-		if rule.Regex.String() == "" {
-			continue
-		}
-
-		if repo.timeoutReached() {
-			return
->>>>>>> ee2d73c7
 		}
 	}
 
@@ -220,8 +189,7 @@
 		if isFileNameWhiteListed(filename, rule.Whitelist) || isFilePathWhiteListed(path, rule.Whitelist) {
 			continue
 		}
-
-<<<<<<< HEAD
+    
 		// If it has fileNameRegex and it doesnt match we continue to next rule
 		if ruleContainFileNameRegex(rule) && !fileMatched(filename, rule.FileNameRegex) {
 			continue
@@ -238,60 +206,6 @@
 		} else {
 			//otherwise we check if it matches content regex
 			inspectFileContents(content, fullpath, rule, c, repo)
-=======
-				line := content[start:end]
-				offender := content[loc[0]:loc[1]]
-				groups := rule.Regex.FindStringSubmatch(offender)
-
-				if len(rule.Whitelist) != 0 {
-					for _, wl := range rule.Whitelist {
-						if wl.Regex.FindString(offender) != "" {
-							goto NEXT
-						}
-					}
-				}
-
-				if len(rule.Entropies) != 0 {
-					if trippedEntropy(groups, rule) {
-						if repo.Manager.Opts.Redact {
-							line = strings.ReplaceAll(line, offender, "REDACTED")
-							offender = "REDACTED"
-						}
-						repo.Manager.SendLeaks(manager.Leak{
-							Line:     line,
-							Offender: offender,
-							Commit:   c.Hash.String(),
-							Repo:     repo.Name,
-							Message:  c.Message,
-							Rule:     rule.Description,
-							Author:   c.Author.Name,
-							Email:    c.Author.Email,
-							Date:     c.Author.When,
-							Tags:     strings.Join(rule.Tags, ", "),
-							File:     filename,
-						})
-					}
-				} else {
-					if repo.Manager.Opts.Redact {
-						line = strings.ReplaceAll(line, offender, "REDACTED")
-						offender = "REDACTED"
-					}
-					repo.Manager.SendLeaks(manager.Leak{
-						Line:     line,
-						Offender: offender,
-						Commit:   c.Hash.String(),
-						Message:  c.Message,
-						Repo:     repo.Name,
-						Rule:     rule.Description,
-						Author:   c.Author.Name,
-						Email:    c.Author.Email,
-						Date:     c.Author.When,
-						Tags:     strings.Join(rule.Tags, ", "),
-						File:     filename,
-					})
-				}
-			}
->>>>>>> ee2d73c7
 		}
 
 		//	TODO should return filenameRegex if only file rule
